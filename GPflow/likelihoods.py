# Copyright 2016 Valentine Svensson, James Hensman, alexggmatthews, Alexis Boukouvalas
# 
# Licensed under the Apache License, Version 2.0 (the "License");
# you may not use this file except in compliance with the License.
# You may obtain a copy of the License at
#
# http://www.apache.org/licenses/LICENSE-2.0
#
# Unless required by applicable law or agreed to in writing, software
# distributed under the License is distributed on an "AS IS" BASIS,
# WITHOUT WARRANTIES OR CONDITIONS OF ANY KIND, either express or implied.
# See the License for the specific language governing permissions and
# limitations under the License.


from __future__ import absolute_import
from . import densities, transforms
from .param import Parameterized, Param
import tensorflow as tf
import numpy as np
<<<<<<< HEAD
hermgauss = np.polynomial.hermite.hermgauss
=======
from .param import Parameterized, Param
from . import transforms
>>>>>>> e974f46a

hermgauss = np.polynomial.hermite.hermgauss

class Likelihood(Parameterized):
    def __init__(self):
        Parameterized.__init__(self)
        self.scoped_keys.extend(['logp', 'variational_expectations', 'predict_mean_and_var', 'predict_density'])
        self.num_gauss_hermite_points = 20

    def logp(self, F, Y):
        """
        Return the log density of the data given the function values.
        """
        raise NotImplementedError("implement the logp function\
                                  for this likelihood")

    def conditional_mean(self, F):
        """
        Given a value of the latent function, compute the mean of the data

        If this object represents

            p(y|f)

        then this method computes

            \int y p(y|f) dy
        """
        raise NotImplementedError

    def conditional_variance(self, F):
        """
        Given a value of the latent function, compute the variance of the data

        If this object represents

            p(y|f)

        then this method computes

            \int y^2 p(y|f) dy  - [\int y p(y|f) dy] ^ 2

        """
        raise NotImplementedError

    def predict_mean_and_var(self, Fmu, Fvar):
        """
        Given a Normal distribution for the latent function,
        return the mean of Y

        if
            q(f) = N(Fmu, Fvar)

        and this object represents

            p(y|f)

        then this method computes the predictive mean

           \int\int y p(y|f)q(f) df dy

        and the predictive variance

           \int\int y^2 p(y|f)q(f) df dy  - [ \int\int y^2 p(y|f)q(f) df dy ]^2

        Here, we implement a default Gauss-Hermite quadrature routine, but some
        likelihoods (e.g. Gaussian) will implement specific cases.
        """
        gh_x, gh_w = hermgauss(self.num_gauss_hermite_points)
        gh_w /= np.sqrt(np.pi)
        gh_w = gh_w.reshape(-1, 1)
        shape = tf.shape(Fmu)
        Fmu, Fvar = [tf.reshape(e, (-1, 1)) for e in (Fmu, Fvar)]
        X = gh_x[None, :] * tf.sqrt(2.0 * Fvar) + Fmu

        # here's the quadrature for the mean
        E_y = tf.reshape(tf.matmul(self.conditional_mean(X), gh_w), shape)

        # here's the quadrature for the variance
        integrand = self.conditional_variance(X) \
                    + tf.square(self.conditional_mean(X))
        V_y = tf.reshape(tf.matmul(integrand, gh_w), shape) - tf.square(E_y)

        return E_y, V_y

    def predict_density(self, Fmu, Fvar, Y):
        """
        Given a Normal distribution for the latent function, and a datum Y,
        compute the (log) predictive density of Y.

        i.e. if
            q(f) = N(Fmu, Fvar)

        and this object represents

            p(y|f)

        then this method computes the predictive density

           \int p(y=Y|f)q(f) df

        Here, we implement a default Gauss-Hermite quadrature routine, but some
        likelihoods (Gaussian, Poisson) will implement specific cases.
        """
        gh_x, gh_w = hermgauss(self.num_gauss_hermite_points)

        gh_w = gh_w.reshape(-1, 1) / np.sqrt(np.pi)
        shape = tf.shape(Fmu)
        Fmu, Fvar, Y = [tf.reshape(e, (-1, 1)) for e in (Fmu, Fvar, Y)]
        X = gh_x[None, :] * tf.sqrt(2.0 * Fvar) + Fmu

        Y = tf.tile(Y, [1, self.num_gauss_hermite_points])  # broadcast Y to match X

        logp = self.logp(X, Y)
        return tf.reshape(tf.log(tf.matmul(tf.exp(logp), gh_w)), shape)

    def variational_expectations(self, Fmu, Fvar, Y):
        """
        Compute the expected log density of the data, given a Gaussian
        distribution for the function values.

        if
            q(f) = N(Fmu, Fvar)

        and this object represents

            p(y|f)

        then this method computes

           \int (\log p(y|f)) q(f) df.


        Here, we implement a default Gauss-Hermite quadrature routine, but some
        likelihoods (Gaussian, Poisson) will implement specific cases.
        """

        gh_x, gh_w = hermgauss(self.num_gauss_hermite_points)
        gh_x = gh_x.reshape(1, -1)
        gh_w = gh_w.reshape(-1, 1) / np.sqrt(np.pi)
        shape = tf.shape(Fmu)
        Fmu, Fvar, Y = [tf.reshape(e, (-1, 1)) for e in (Fmu, Fvar, Y)]
        X = gh_x * tf.sqrt(2.0 * Fvar) + Fmu
        Y = tf.tile(Y, [1, self.num_gauss_hermite_points])  # broadcast Y to match X

        logp = self.logp(X, Y)
        return tf.reshape(tf.matmul(logp, gh_w), shape)


class Gaussian(Likelihood):
    def __init__(self):
        Likelihood.__init__(self)
        self.variance = Param(1.0, transforms.positive)

    def logp(self, F, Y):
        return densities.gaussian(F, Y, self.variance)

    def conditional_mean(self, F):
        return tf.identity(F)

    def conditional_variance(self, F):
        return tf.fill(tf.shape(F), tf.squeeze(self.variance))

    def predict_mean_and_var(self, Fmu, Fvar):
        return tf.identity(Fmu), Fvar + self.variance

    def predict_density(self, Fmu, Fvar, Y):
        return densities.gaussian(Fmu, Y, Fvar + self.variance)

    def variational_expectations(self, Fmu, Fvar, Y):
        return -0.5 * np.log(2 * np.pi) - 0.5 * tf.log(self.variance) \
               - 0.5 * (tf.square(Y - Fmu) + Fvar) / self.variance


class Poisson(Likelihood):
    def __init__(self, invlink=tf.exp):
        Likelihood.__init__(self)
        self.invlink = invlink

    def logp(self, F, Y):
        return densities.poisson(self.invlink(F), Y)

    def conditional_variance(self, F):
        return self.invlink(F)

    def conditional_mean(self, F):
        return self.invlink(F)

    def variational_expectations(self, Fmu, Fvar, Y):
        if self.invlink is tf.exp:
            return Y * Fmu - tf.exp(Fmu + Fvar / 2) - tf.lgamma(Y + 1)
        else:
            return Likelihood.variational_expectations(self, Fmu, Fvar, Y)


class Exponential(Likelihood):
    def __init__(self, invlink=tf.exp):
        Likelihood.__init__(self)
        self.invlink = invlink

    def logp(self, F, Y):
        return densities.exponential(self.invlink(F), Y)

    def conditional_mean(self, F):
        return self.invlink(F)

    def conditional_variance(self, F):
        return tf.square(self.invlink(F))

    def variational_expectations(self, Fmu, Fvar, Y):
        if self.invlink is tf.exp:
            return -tf.exp(-Fmu + Fvar / 2) * Y - Fmu
        else:
            return Likelihood.variational_expectations(self, Fmu, Fvar, Y)


class StudentT(Likelihood):
    def __init__(self, deg_free=3.0):
        Likelihood.__init__(self)
        self.deg_free = deg_free
        self.scale = Param(1.0, transforms.positive)

    def logp(self, F, Y):
        return densities.student_t(Y, F, self.scale, self.deg_free)

    def conditional_mean(self, F):
        return tf.identity(F)

    def conditional_variance(self, F):
        return F * 0.0 + (self.deg_free / (self.deg_free - 2.0))


def probit(x):
    return 0.5 * (1.0 + tf.erf(x / np.sqrt(2.0))) * (1 - 2e-3) + 1e-3


class Bernoulli(Likelihood):
    def __init__(self, invlink=probit):
        Likelihood.__init__(self)
        self.invlink = invlink

    def logp(self, F, Y):
        return densities.bernoulli(self.invlink(F), Y)

    def predict_mean_and_var(self, Fmu, Fvar):
        if self.invlink is probit:
            p = probit(Fmu / tf.sqrt(1 + Fvar))
            return p, p - tf.square(p)
        else:
            # for other invlink, use quadrature
            return Likelihood.predict_mean_and_var(self, Fmu, Fvar)

    def predict_density(self, Fmu, Fvar, Y):
        p = self.predict_mean_and_var(Fmu, Fvar)[0]
        return densities.bernoulli(p, Y)

    def conditional_mean(self, F):
        return self.invlink(F)

    def conditional_variance(self, F):
        p = self.invlink(F)
        return p - tf.square(p)


class Gamma(Likelihood):
    """
    Use the transformed GP to give the *scale* (inverse rate) of the Gamma
    """

    def __init__(self, invlink=tf.exp):
        Likelihood.__init__(self)
        self.invlink = invlink
        self.shape = Param(1.0, transforms.positive)

    def logp(self, F, Y):
        return densities.gamma(self.shape, self.invlink(F), Y)

    def conditional_mean(self, F):
        return self.shape * self.invlink(F)

    def conditional_variance(self, F):
        scale = self.invlink(F)
        return self.shape * tf.square(scale)

    def variational_expectations(self, Fmu, Fvar, Y):
        if self.invlink is tf.exp:
            return -self.shape * Fmu - tf.lgamma(self.shape) \
                   + (self.shape - 1.) * tf.log(Y) - Y * tf.exp(-Fmu + Fvar / 2.)
        else:
            return Likelihood.variational_expectations(self, Fmu, Fvar, Y)


class Beta(Likelihood):
    """
    This uses a reparameterisation of the Beta density. We have the mean of the
    Beta distribution given by the transformed process:

        m = sigma(f)

    and a scale parameter. The familiar alpha, beta parameters are given by

        m     = alpha / (alpha + beta)
        scale = alpha + beta

    so:
        alpha = scale * m
        beta  = scale * (1-m)
    """

    def __init__(self, invlink=probit, scale=1.0):
        Likelihood.__init__(self)
        self.scale = Param(scale, transforms.positive)
        self.invlink = invlink

    def logp(self, F, Y):
        mean = self.invlink(F)
        alpha = mean * self.scale
        beta = self.scale - alpha
        return densities.beta(alpha, beta, Y)

    def conditional_mean(self, F):
        return self.invlink(F)

    def conditional_variance(self, F):
        mean = self.invlink(F)
        return (mean - tf.square(mean)) / (self.scale + 1.)


class RobustMax(object):
    """
    This class represent a multi-class inverse-link function. Given a vector
    f=[f_1, f_2, ... f_k], the result of the mapping is

    y = [y_1 ... y_k]

    with

    y_i = (1-eps)  i == argmax(f)
          eps/(k-1)  otherwise.


    """

    def __init__(self, num_classes, epsilon=1e-3):
        self.epsilon = epsilon
        self.num_classes = num_classes
        self._eps_K1 = self.epsilon / (self.num_classes - 1)

    def __call__(self, F):
        i = tf.argmax(F, 1)
        return tf.one_hot(i, self.num_classes, 1. - self.epsilon, self._eps_K1)

    def prob_is_largest(self, Y, mu, var, gh_x, gh_w):
        # work out what the mean and variance is of the indicated latent function.
        oh_on = tf.cast(tf.one_hot(tf.reshape(Y, (-1,)), self.num_classes, 1., 0.), tf.float64)
        mu_selected = tf.reduce_sum(oh_on * mu, 1)
        var_selected = tf.reduce_sum(oh_on * var, 1)

        # generate Gauss Hermite grid
        X = tf.reshape(mu_selected, (-1, 1)) + gh_x * tf.reshape(
            tf.sqrt(tf.clip_by_value(2. * var_selected, 1e-10, np.inf)), (-1, 1))

        # compute the CDF of the Gaussian between the latent functions and the grid (including the selected function)
        dist = (tf.expand_dims(X, 1) - tf.expand_dims(mu, 2)) / tf.expand_dims(
            tf.sqrt(tf.clip_by_value(var, 1e-10, np.inf)), 2)
        cdfs = 0.5 * (1.0 + tf.erf(dist / np.sqrt(2.0)))

        cdfs = cdfs * (1 - 2e-4) + 1e-4

        # blank out all the distances on the selected latent function
        oh_off = tf.cast(tf.one_hot(tf.reshape(Y, (-1,)), self.num_classes, 0., 1.), tf.float64)
        cdfs = cdfs * tf.expand_dims(oh_off, 2) + tf.expand_dims(oh_on, 2)

        # take the product over the latent functions, and the sum over the GH grid.
        return tf.matmul(tf.reduce_prod(cdfs, reduction_indices=[1]), tf.reshape(gh_w / np.sqrt(np.pi), (-1, 1)))


class MultiClass(Likelihood):
    def __init__(self, num_classes, invlink=None):
        """
        A likelihood that can do multi-way classification. 
        Currently the only valid choice
        of inverse-link function (invlink) is an instance of RobustMax.
        """
        Likelihood.__init__(self)
        self.num_classes = num_classes
        if invlink is None:
            invlink = RobustMax(self.num_classes)
            self.invlink = invlink
        elif not isinstance(invlink, RobustMax):
            raise NotImplementedError

    def logp(self, F, Y):
        if isinstance(self.invlink, RobustMax):
            hits = tf.equal(tf.expand_dims(tf.argmax(F, 1), 1), Y)
            yes = tf.ones(tf.shape(Y), dtype=tf.float64) - self.invlink.epsilon
            no = tf.zeros(tf.shape(Y), dtype=tf.float64) + self.invlink._eps_K1
            p = tf.select(hits, yes, no)
            return tf.log(p)
        else:
            raise NotImplementedError

    def variational_expectations(self, Fmu, Fvar, Y):
        if isinstance(self.invlink, RobustMax):
            gh_x, gh_w = hermgauss(self.num_gauss_hermite_points)
            p = self.invlink.prob_is_largest(Y, Fmu, Fvar, gh_x, gh_w)
            return p * np.log(1 - self.invlink.epsilon) + (1. - p) * np.log(self.invlink._eps_K1)
        else:
            raise NotImplementedError

    def predict_mean_and_var(self, Fmu, Fvar):
        if isinstance(self.invlink, RobustMax):
            # To compute this, we'll compute the density for each possible output
            possible_outputs = [tf.fill(tf.pack([tf.shape(Fmu)[0], 1]), np.array(i, dtype=np.int64)) for i in
                                range(self.num_classes)]
            ps = [self.predict_density(Fmu, Fvar, po) for po in possible_outputs]
            ps = tf.transpose(tf.pack([tf.reshape(p, (-1,)) for p in ps]))
            return ps, ps - tf.square(ps)
        else:
            raise NotImplementedError

    def predict_density(self, Fmu, Fvar, Y):
        if isinstance(self.invlink, RobustMax):
            gh_x, gh_w = hermgauss(self.num_gauss_hermite_points)
            p = self.invlink.prob_is_largest(Y, Fmu, Fvar, gh_x, gh_w)
            return p * (1. - self.invlink.epsilon) + (1. - p) * self.invlink._eps_K1
        else:
            raise NotImplementedError

    def conditional_mean(self, F):
        return self.invlink(F)

    def conditional_variance(self, F):
        p = self.conditional_mean(F)
        return p - tf.square(p)<|MERGE_RESOLUTION|>--- conflicted
+++ resolved
@@ -18,12 +18,6 @@
 from .param import Parameterized, Param
 import tensorflow as tf
 import numpy as np
-<<<<<<< HEAD
-hermgauss = np.polynomial.hermite.hermgauss
-=======
-from .param import Parameterized, Param
-from . import transforms
->>>>>>> e974f46a
 
 hermgauss = np.polynomial.hermite.hermgauss
 
